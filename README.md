# SchemaSync Monorepo

SchemaSync is a cross-database schema comparison toolkit that targets PostgreSQL and MariaDB.
It provides:

- **@schemasync/core** – discovery, normalization, diffing, DDL generation, and AI prompt helpers.
- **@schemasync/cli** – a command-line interface for comparing schemas, generating migrations, and building AI review prompts.
- **@schemasync/desktop** – an Electron + React desktop application for a visual diff and script review workflow.

> ⚠️ The codebase ships with production-oriented architecture but uses lightweight fixtures and mock data for automated tests. Always validate against real databases before releasing migrations.

## Getting started

```bash
pnpm install
```

### Build everything

```bash
pnpm build
```

### Run unit tests

```bash
pnpm test
```

### Lint and format

```bash
pnpm lint
pnpm format:check
```

### Desktop development

```bash
pnpm dev
```

This launches the Electron renderer with hot reload using electron-vite.

<<<<<<< HEAD
### Command line usage

Build the CLI bundle and inspect available commands:

```bash
pnpm --filter @schemasync/cli run build
pnpm --filter @schemasync/cli exec -- node dist/index.js --help
```

Once built you can run comparisons or generate scripts directly. Example comparing two
local schemas (replace the URLs with your own):

```bash
pnpm --filter @schemasync/cli exec -- node dist/index.js compare \
  --from "postgres://user:pass@localhost:5432/app?schema=public" \
  --to "mariadb://user:pass@localhost:3306/app?schema=public" \
  --schema public --format json
```

### Build a desktop executable

Package the Electron application with `electron-builder`. The command builds the
production bundles and produces unpacked artifacts under `apps/desktop/dist` (for
example `linux-unpacked` on Linux).

```bash
pnpm package:desktop
```

=======
>>>>>>> af502b55
## Workspace layout

```
apps/
  desktop/          Electron + React desktop client
packages/
  cli/              CLI entry point powered by @schemasync/core
  core/             Database discovery, diffing, generators, and prompt tools
```

## License

This project is licensed under the MIT License. See [LICENSE](./LICENSE).<|MERGE_RESOLUTION|>--- conflicted
+++ resolved
@@ -42,38 +42,6 @@
 
 This launches the Electron renderer with hot reload using electron-vite.
 
-<<<<<<< HEAD
-### Command line usage
-
-Build the CLI bundle and inspect available commands:
-
-```bash
-pnpm --filter @schemasync/cli run build
-pnpm --filter @schemasync/cli exec -- node dist/index.js --help
-```
-
-Once built you can run comparisons or generate scripts directly. Example comparing two
-local schemas (replace the URLs with your own):
-
-```bash
-pnpm --filter @schemasync/cli exec -- node dist/index.js compare \
-  --from "postgres://user:pass@localhost:5432/app?schema=public" \
-  --to "mariadb://user:pass@localhost:3306/app?schema=public" \
-  --schema public --format json
-```
-
-### Build a desktop executable
-
-Package the Electron application with `electron-builder`. The command builds the
-production bundles and produces unpacked artifacts under `apps/desktop/dist` (for
-example `linux-unpacked` on Linux).
-
-```bash
-pnpm package:desktop
-```
-
-=======
->>>>>>> af502b55
 ## Workspace layout
 
 ```
