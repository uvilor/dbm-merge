--- conflicted
+++ resolved
@@ -3,25 +3,14 @@
   "version": "0.1.0",
   "description": "Schema discovery, normalization, diffing, and DDL generation for SchemaSync.",
   "type": "module",
-<<<<<<< HEAD
-  "main": "dist/index.cjs",
-=======
   "main": "dist/index.js",
->>>>>>> af502b55
   "module": "dist/index.mjs",
   "types": "dist/index.d.ts",
   "exports": {
     ".": {
-<<<<<<< HEAD
-      "types": "./dist/index.d.ts",
-      "import": "./dist/index.mjs",
-      "require": "./dist/index.cjs",
-      "default": "./dist/index.mjs"
-=======
       "import": "./dist/index.mjs",
       "require": "./dist/index.js",
       "types": "./dist/index.d.ts"
->>>>>>> af502b55
     }
   },
   "scripts": {
